#!/bin/bash

# This script processes the most recent notes (creation or modification) from
# the OpenStreetMap API.
# * It downloads the notes via an HTTP call.
# * Then with AWK extraction converts the data into flat CSV files.
# * It uploads the data into temp tables on a PostgreSQL database.
# * Finally, it synchronizes the master tables.
#
# These are some examples to call this script:
#
# * export LOG_LEVEL=DEBUG ; ~/OSM-Notes-profile/processAPINotes.sh
#
# To follow the progress you can execute:
#   tail -40f $(ls -1rtd /tmp/processAPINotes_* | tail -1)/processAPINotes.log
#
# This is the list of error codes:
# 1) Help message.
# 238) Previous execution failed.
# 241) Library or utility missing.
# 242) Invalid argument.
# 243) Logger utility is missing.
# 245) No last update.
# 246) Planet process is currently running.
# 248) Error executing the Planet dump.
#
# FAILED EXECUTION MECHANISM:
# When critical errors occur, the script creates a "failed execution marker file"
# at /tmp/processAPINotes_failed_execution AND sends immediate alerts.
# This prevents subsequent executions from running until the issue is resolved.
#
# Immediate Alerts (sent when error occurs):
# - Email alert (if SEND_ALERT_EMAIL=true and mail is configured)
# - No waiting for external monitor - alerts sent instantly
#
# Configuration (optional environment variables):
# - ADMIN_EMAIL: Email address for alerts (default: root@localhost)
# - SEND_ALERT_EMAIL: Set to "false" to disable email (default: true)
#
# Example with alerts:
#   export ADMIN_EMAIL="admin@example.com"
#   export SEND_ALERT_EMAIL="true"
#   ./processAPINotes.sh
#
# To recover from a failed execution:
# 1. Check your email for the alert with error details
# 2. Fix the underlying issue (follow the "Required action" in the alert)
# 3. Delete the failed execution file: rm /tmp/processAPINotes_failed_execution
# 4. Run the script again
#
# Critical errors that create failed markers and send alerts:
# - Historical data validation failures (need to run processPlanetNotes.sh)
# - XML validation failures (corrupted or invalid API data)
# - Base structure creation failures (database/permission issues)
# - API download failures (network/API issues, may be temporary)
#
# For contributing, please execute these commands before submitting:
# * shellcheck -x -o all processAPINotes.sh
# * shfmt -w -i 1 -sr -bn processAPINotes.sh
#
# Author: Andres Gomez (AngocA)
# Version: 2025-10-29
VERSION="2025-10-29"

#set -xv
# Fails when a variable is not initialized.
set -u
# Fails with a non-zero return code.
set -e
# Fails if the commands of a pipe return non-zero.
set -o pipefail
# Fails if an internal function fails.
set -E

# Auto-restart with setsid if not already in a new session
# This protects against SIGHUP when terminal closes or session ends
if [[ -z "${RUNNING_IN_SETSID:-}" ]] && command -v setsid > /dev/null 2>&1; then
 # Only show message if there's a TTY (not from cron)
 if [[ -t 1 ]]; then
  RESTART_MESSAGE=$(date '+%Y%m%d_%H:%M:%S' || true)
  echo "${RESTART_MESSAGE} INFO: Auto-restarting with setsid for SIGHUP protection" >&2
  unset RESTART_MESSAGE
 fi
 export RUNNING_IN_SETSID=1
 # Get the script name and all arguments
 SCRIPT_PATH="$(readlink -f "${BASH_SOURCE[0]}")"
 # Re-execute with setsid to create new session (immune to SIGHUP)
 exec setsid -w "${SCRIPT_PATH}" "$@"
fi

# Ignore SIGHUP signal (terminal hangup) - belt and suspenders approach
trap '' HUP

# If all generated files should be deleted. In case of an error, this could be
# disabled.
# You can define when calling: export CLEAN=false
# CLEAN is now defined in etc/properties.sh, no need to declare it here

# Logger levels: TRACE, DEBUG, INFO, WARN, ERROR, FATAL.
declare LOG_LEVEL="${LOG_LEVEL:-ERROR}"

# Base directory for the project.
declare SCRIPT_BASE_DIRECTORY
SCRIPT_BASE_DIRECTORY="$(cd "$(dirname "${BASH_SOURCE[0]}")/../.." \
 &> /dev/null && pwd)"
readonly SCRIPT_BASE_DIRECTORY

# Loads the global properties.
# shellcheck disable=SC1091
source "${SCRIPT_BASE_DIRECTORY}/etc/properties.sh"

# Mask for the files and directories.
umask 0000

declare BASENAME
BASENAME=$(basename -s .sh "${0}")
readonly BASENAME
# Temporary directory for all files.
declare TMP_DIR
TMP_DIR=$(mktemp -d "/tmp/${BASENAME}_XXXXXX")
readonly TMP_DIR
chmod 777 "${TMP_DIR}"
# Log file for output.
declare LOG_FILENAME
LOG_FILENAME="${TMP_DIR}/${BASENAME}.log"
readonly LOG_FILENAME

# Lock file for single execution.
declare LOCK
LOCK="/tmp/${BASENAME}.lock"
readonly LOCK

# Type of process to run in the script.
if [[ -z "${PROCESS_TYPE:-}" ]]; then
 declare -r PROCESS_TYPE=${1:-}
fi

# Total notes count.
declare -i TOTAL_NOTES=-1

# XML Schema of the API notes file.
# (Declared in processAPIFunctions.sh)
# AWK extraction scripts are defined in awk/ directory

# Script to process notes from Planet.
declare -r PROCESS_PLANET_NOTES_SCRIPT="processPlanetNotes.sh"
# Script to synchronize the notes with the Planet.
declare -r NOTES_SYNC_SCRIPT="${SCRIPT_BASE_DIRECTORY}/bin/process/${PROCESS_PLANET_NOTES_SCRIPT}"

# PostgreSQL SQL script files.
# (Declared in processAPIFunctions.sh)

# Temporary file that contains the downloaded notes from the API.
# (Declared in processAPIFunctions.sh)

# Location of the common functions.

# Error codes are already defined in functionsProcess.sh

# Output files for processing
# (Declared in processAPIFunctions.sh)
# FAILED_EXECUTION_FILE is already defined in functionsProcess.sh

# Control variables for functionsProcess.sh
export GENERATE_FAILED_FILE=true
export ONLY_EXECUTION="no"

###########
# FUNCTIONS

# Load common functions
# shellcheck disable=SC1091
source "${SCRIPT_BASE_DIRECTORY}/lib/osm-common/commonFunctions.sh"

# Load API-specific functions
# shellcheck disable=SC1091
source "${SCRIPT_BASE_DIRECTORY}/bin/lib/processAPIFunctions.sh"

# Load validation functions
# shellcheck disable=SC1091
source "${SCRIPT_BASE_DIRECTORY}/lib/osm-common/validationFunctions.sh"

# Load error handling functions
# shellcheck disable=SC1091
source "${SCRIPT_BASE_DIRECTORY}/lib/osm-common/errorHandlingFunctions.sh"

# Load alert functions for failed execution notifications
# shellcheck disable=SC1091
source "${SCRIPT_BASE_DIRECTORY}/lib/osm-common/alertFunctions.sh"

# Load process functions (includes PostgreSQL variables)
# shellcheck disable=SC1091
source "${SCRIPT_BASE_DIRECTORY}/bin/lib/functionsProcess.sh"

# Load parallel processing functions (must be loaded AFTER functionsProcess.sh)
# shellcheck disable=SC1091
source "${SCRIPT_BASE_DIRECTORY}/bin/lib/parallelProcessingFunctions.sh"

# Shows the help information.
function __show_help {
 echo "${0} version ${VERSION}."
 echo
 echo "This script downloads the OSM notes from the OpenStreetMap API."
 echo "It requests the most recent ones and synchronizes them on a local"
 echo "database that holds the whole notes history."
 echo
 echo "It does not receive any parameter for regular execution. The only"
 echo "parameter allowed is to invoke the help message (-h|--help)."
 echo "This script should be configured in a crontab or similar scheduler."
 echo
 echo "Instead, it could be parametrized with the following environment"
 echo "variables."
 echo "* CLEAN={true|false/empty}: Deletes all generated files."
 echo "* LOG_LEVEL={TRACE|DEBUG|INFO|WARN|ERROR|FATAL}: Configures the"
 echo "  logger level."
 echo
 echo "This script could call processPlanetNotes.sh which use another"
 echo "environment variables. Please check the documentation of that script."
 echo
 echo "Written by: Andres Gomez (AngocA)."
 echo "OSM-LatAm, OSM-Colombia, MaptimeBogota."
 exit "${ERROR_HELP_MESSAGE}"
}

# Local wrapper for __common_create_failed_marker from alertFunctions.sh
# This adds the script-specific parameters (script name and failed file path)
# to the common alert function.
#
# Parameters:
#   $1 - error_code: The error code that triggered the failure
#   $2 - error_message: Description of what failed
#   $3 - required_action: (Optional) What action is needed to fix it
#
# Note: This wrapper allows existing code to continue using the simple 3-parameter
# interface while calling the common 5-parameter function in alertFunctions.sh
function __create_failed_marker() {
 # Call the common alert function with script-specific parameters
 # Format: script_name, error_code, error_message, required_action, failed_file
 __common_create_failed_marker "processAPINotes" "${1}" "${2}" \
  "${3:-Verify the issue and fix it manually}" "${FAILED_EXECUTION_FILE}"
}

# Checks prerequisites to run the script.
function __checkPrereqs {
 __log_start
 __logi "=== STARTING PREREQUISITES CHECK ==="
 __logd "Checking process type."
 if [[ "${PROCESS_TYPE}" != "" ]] && [[ "${PROCESS_TYPE}" != "--help" ]] \
  && [[ "${PROCESS_TYPE}" != "-h" ]]; then
  echo "ERROR: Invalid parameter. It should be:"
  echo " * Empty string (nothing)."
  echo " * --help"
  __loge "ERROR: Invalid parameter."
  exit "${ERROR_INVALID_ARGUMENT}"
 fi
 set +e
 # Checks prereqs.
 __checkPrereqsCommands

 # Function to detect and recover from data gaps
 __recover_from_gaps() {
  # shellcheck disable=SC2034
  local -r FUNCTION_NAME="__recover_from_gaps"
  __logd "Starting gap recovery process"

  # Check if max_note_timestamp table exists
  local CHECK_TABLE_QUERY="
   SELECT COUNT(*) FROM information_schema.tables
   WHERE table_schema = 'public' AND table_name = 'max_note_timestamp'
 "

  local TEMP_CHECK_FILE
  TEMP_CHECK_FILE=$(mktemp)

  if ! __retry_database_operation "${CHECK_TABLE_QUERY}" "${TEMP_CHECK_FILE}" 3 2; then
   __logw "Failed to check if max_note_timestamp table exists"
   rm -f "${TEMP_CHECK_FILE}"
   __logd "Skipping gap recovery check - table may not exist yet"
   return 0
  fi

  local TABLE_EXISTS
  TABLE_EXISTS=$(cat "${TEMP_CHECK_FILE}")
  rm -f "${TEMP_CHECK_FILE}"

  if [[ "${TABLE_EXISTS}" -eq 0 ]]; then
   __logd "max_note_timestamp table does not exist, skipping gap recovery"
   return 0
  fi

  # Check for notes without comments in recent data
  local GAP_QUERY="
   SELECT COUNT(DISTINCT n.note_id) as gap_count
   FROM notes n
   LEFT JOIN note_comments nc ON nc.note_id = n.note_id
   WHERE n.created_at > (
     SELECT timestamp FROM max_note_timestamp
   ) - INTERVAL '7 days'
   AND nc.note_id IS NULL
 "

  local GAP_COUNT
  local TEMP_GAP_FILE
  TEMP_GAP_FILE=$(mktemp)

  if ! __retry_database_operation "${GAP_QUERY}" "${TEMP_GAP_FILE}" 3 2; then
   __loge "Failed to execute gap query after retries"
   rm -f "${TEMP_GAP_FILE}"
   return 1
  fi

  GAP_COUNT=$(cat "${TEMP_GAP_FILE}")
  rm -f "${TEMP_GAP_FILE}"

  if [[ "${GAP_COUNT}" -gt 0 ]]; then
   __logw "Detected ${GAP_COUNT} notes without comments in last 7 days"
   __logw "This indicates a potential data integrity issue"

   # Log detailed gap information
   local GAP_DETAILS_QUERY="
      SELECT n.note_id, n.created_at, n.status
      FROM notes n
      LEFT JOIN note_comments nc ON nc.note_id = n.note_id
      WHERE n.created_at > (
        SELECT timestamp FROM max_note_timestamp
      ) - INTERVAL '7 days'
      AND nc.note_id IS NULL
      ORDER BY n.created_at DESC
      LIMIT 10
    "

   __logw "Sample of notes with gaps:"
   psql -d "${DBNAME}" -c "${GAP_DETAILS_QUERY}" | while read -r line; do
    __logw "  ${line}"
   done

   # Optionally trigger a recovery process
   if [[ "${GAP_COUNT}" -lt 100 ]]; then
    __logi "Gap count is manageable (${GAP_COUNT}), continuing with normal processing"
   else
    __loge "Large gap detected (${GAP_COUNT} notes), consider manual intervention"
    return 1
   fi
  else
   __logd "No gaps detected in recent data"
  fi

  return 0
 }

 ## Validate required files using centralized validation
 __logi "Validating required files..."

 # Validate sync script
 if ! __validate_input_file "${NOTES_SYNC_SCRIPT}" "Notes sync script"; then
  __loge "ERROR: Notes sync script validation failed: ${NOTES_SYNC_SCRIPT}"
  exit "${ERROR_MISSING_LIBRARY}"
 fi

 ## Validate SQL script files using centralized validation
 __logi "Validating SQL script files..."

 # Create array of SQL files to validate
 local SQL_FILES=(
  "${POSTGRES_12_DROP_API_TABLES}"
  "${POSTGRES_21_CREATE_API_TABLES}"
  "${POSTGRES_22_CREATE_PARTITIONS}"
  "${POSTGRES_23_CREATE_PROPERTIES_TABLE}"
  "${POSTGRES_31_LOAD_API_NOTES}"
  "${POSTGRES_32_INSERT_NEW_NOTES_AND_COMMENTS}"
  "${POSTGRES_33_INSERT_NEW_TEXT_COMMENTS}"
  "${POSTGRES_34_UPDATE_LAST_VALUES}"
  "${POSTGRES_35_CONSOLIDATE_PARTITIONS}"
 )

 # Validate each SQL file
 for SQL_FILE in "${SQL_FILES[@]}"; do
  if ! __validate_sql_structure "${SQL_FILE}"; then
   __loge "ERROR: SQL file validation failed: ${SQL_FILE}"
   exit "${ERROR_MISSING_LIBRARY}"
  fi
 done

 # Validate dates in API notes file if it exists (only if validation is enabled)
 if [[ "${SKIP_XML_VALIDATION}" != "true" ]]; then
  __logi "Validating dates in API notes file..."
  if [[ -f "${API_NOTES_FILE}" ]]; then
   if ! __validate_xml_dates "${API_NOTES_FILE}"; then
    __loge "ERROR: XML date validation failed: ${API_NOTES_FILE}"
    exit "${ERROR_MISSING_LIBRARY}"
   fi
  fi
 else
  __logw "Skipping date validation (SKIP_XML_VALIDATION=true)"
 fi

 # CSV files are generated during processing, no need to validate them here
 # as they will be created by __processApiXmlPart function

 __checkPrereqs_functions
 __logi "=== PREREQUISITES CHECK COMPLETED SUCCESSFULLY ==="
 set -e
 __log_finish
}

# Drop tables for notes from API.
function __dropApiTables {
 __log_start
 __logi "=== DROPPING API TABLES ==="
 __logd "Executing SQL file: ${POSTGRES_12_DROP_API_TABLES}"
 psql -d "${DBNAME}" -f "${POSTGRES_12_DROP_API_TABLES}"
 __logi "=== API TABLES DROPPED SUCCESSFULLY ==="
 __log_finish
}

# Checks that no processPlanetNotes is running
function __checkNoProcessPlanet {
 __log_start
 __logi "=== CHECKING FOR RUNNING PLANET PROCESSES ==="
 local QTY
 set +e
 QTY="$(pgrep "${PROCESS_PLANET_NOTES_SCRIPT:0:15}" | wc -l)"
 set -e
 __logd "Found ${QTY} running planet processes"
 if [[ "${QTY}" -ne "0" ]]; then
  __loge "${BASENAME} is currently running."
  __logw "It is better to wait for it to finish."
  exit "${ERROR_PLANET_PROCESS_IS_RUNNING}"
 fi
 __logi "=== NO CONFLICTING PROCESSES FOUND ==="
 __log_finish
}

# Creates tables for notes from API.
function __createApiTables {
 __log_start
 __logi "=== CREATING API TABLES ==="
 __logd "Executing SQL file: ${POSTGRES_21_CREATE_API_TABLES}"
 psql -d "${DBNAME}" -v ON_ERROR_STOP=1 -f "${POSTGRES_21_CREATE_API_TABLES}"
 __logi "=== API TABLES CREATED SUCCESSFULLY ==="
 __log_finish
}

# Creates partitions dynamically based on MAX_THREADS.
function __createPartitions {
 __log_start
 __logi "=== CREATING PARTITIONS ==="
 __logd "Using MAX_THREADS: ${MAX_THREADS}"
 __logd "Executing SQL file: ${POSTGRES_22_CREATE_PARTITIONS}"

 export MAX_THREADS
 psql -d "${DBNAME}" -v ON_ERROR_STOP=1 \
  -c "$(envsubst "\$MAX_THREADS" < "${POSTGRES_22_CREATE_PARTITIONS}" || true)"
 __logi "=== PARTITIONS CREATED SUCCESSFULLY ==="
 __log_finish
}

# Creates table properties during the execution.
function __createPropertiesTable {
 __log_start
 __logi "=== CREATING PROPERTIES TABLE ==="
 __logd "Executing SQL file: ${POSTGRES_23_CREATE_PROPERTIES_TABLE}"
 psql -d "${DBNAME}" -v ON_ERROR_STOP=1 \
  -f "${POSTGRES_23_CREATE_PROPERTIES_TABLE}"
 __logi "=== PROPERTIES TABLE CREATED SUCCESSFULLY ==="
 __log_finish
}

function __getNewNotesFromApi {
 __log_start
 __logi "=== STARTING API NOTES RETRIEVAL ==="
 declare TEMP_FILE="${TMP_DIR}/last_update_value.txt"

 # Check network connectivity before proceeding
 __logi "Checking network connectivity..."
 if ! __check_network_connectivity 10; then
  __loge "Network connectivity check failed"
  __handle_error_with_cleanup "${ERROR_INTERNET_ISSUE}" "Network connectivity failed" \
   "rm -f ${TEMP_FILE} 2>/dev/null || true"
  # shellcheck disable=SC2317
  __log_finish
  return "${ERROR_INTERNET_ISSUE}"
 fi

 # Gets the most recent value on the database with retry logic
 __logi "Retrieving last update from database..."
 __logd "Database: ${DBNAME}"
 local DB_OPERATION="psql -d ${DBNAME} -Atq -c \"SELECT /* Notes-processAPI */ TO_CHAR(timestamp, 'YYYY-MM-DD\\\"T\\\"HH24:MI:SS\\\"Z\\\"') FROM max_note_timestamp\" -v ON_ERROR_STOP=1 > ${TEMP_FILE} 2> /dev/null"
 local CLEANUP_OPERATION="rm -f ${TEMP_FILE} 2>/dev/null || true"

 if ! __retry_file_operation "${DB_OPERATION}" 3 2 "${CLEANUP_OPERATION}"; then
  __loge "Failed to retrieve last update from database after retries"
  __handle_error_with_cleanup "${ERROR_NO_LAST_UPDATE}" "Database query failed" \
   "rm -f ${TEMP_FILE} 2>/dev/null || true"
  # shellcheck disable=SC2317
  __log_finish
  return "${ERROR_NO_LAST_UPDATE}"
 fi

 LAST_UPDATE=$(cat "${TEMP_FILE}")
 rm "${TEMP_FILE}"
 __logi "Last update retrieved: ${LAST_UPDATE}"
 if [[ "${LAST_UPDATE}" == "" ]]; then
  __loge "No last update. Please load notes first."
  __handle_error_with_cleanup "${ERROR_NO_LAST_UPDATE}" "No last update found" \
   "rm -f ${API_NOTES_FILE} 2>/dev/null || true"
  # shellcheck disable=SC2317
  __log_finish
  return "${ERROR_NO_LAST_UPDATE}"
 fi

 # Gets the values from OSM API with enhanced error handling
 # shellcheck disable=SC2153
 REQUEST="${OSM_API}/notes/search.xml?limit=${MAX_NOTES}&closed=-1&sort=updated_at&from=${LAST_UPDATE}"
 __logi "API Request URL: ${REQUEST}"
 __logd "Max notes limit: ${MAX_NOTES}"
 __logi "Retrieving notes from API..."

 # Use robust retry logic for API download
 if ! __retry_network_operation "${REQUEST}" "${API_NOTES_FILE}" 5 2 30; then
  __loge "Failed to download API notes after retries"
  __handle_error_with_cleanup "${ERROR_INTERNET_ISSUE}" "API download failed" \
   "rm -f ${API_NOTES_FILE} 2>/dev/null || true"
  # shellcheck disable=SC2317
  __log_finish
  return "${ERROR_INTERNET_ISSUE}"
 fi

 # Since we're not capturing wget output to a file, we'll check the downloaded file
 if [[ ! -f "${API_NOTES_FILE}" ]] || [[ ! -s "${API_NOTES_FILE}" ]]; then
  __loge "API unreachable or download failed. Probably there are Internet issues."
  GENERATE_FAILED_FILE=false
  __handle_error_with_cleanup "${ERROR_INTERNET_ISSUE}" "API download failed" \
   "rm -f ${API_NOTES_FILE} 2>/dev/null || true"
  # shellcheck disable=SC2317
  __log_finish
  return "${ERROR_INTERNET_ISSUE}"
 fi

 __logi "=== API NOTES RETRIEVAL COMPLETED SUCCESSFULLY ==="
 __log_finish
 return 0
}

# Validates API notes XML file completely (structure, dates, coordinates)
# Parameters:
#   None (uses global API_NOTES_FILE variable)
# Returns:
#   0 if all validations pass, exits with ERROR_DATA_VALIDATION if any validation fails
function __validateApiNotesXMLFileComplete {
 __log_start
 __logi "=== COMPLETE API NOTES XML VALIDATION ==="

 # Check if file exists
 if [[ ! -f "${API_NOTES_FILE}" ]]; then
  __loge "ERROR: API notes file not found: ${API_NOTES_FILE}"
  __create_failed_marker "${ERROR_DATA_VALIDATION}" \
   "API notes file not found after download" \
   "Check network connectivity and API availability. File expected at: ${API_NOTES_FILE}"
  exit "${ERROR_DATA_VALIDATION}"
 fi

 # Validate XML structure against schema with enhanced error handling
 __logi "Validating XML structure against schema..."
 if ! __validate_xml_with_enhanced_error_handling "${API_NOTES_FILE}" "${XMLSCHEMA_API_NOTES}"; then
  __loge "ERROR: XML structure validation failed: ${API_NOTES_FILE}"
  __create_failed_marker "${ERROR_DATA_VALIDATION}" \
   "XML structure validation failed - downloaded file does not match schema" \
   "Check if OSM API has changed. Verify file: ${API_NOTES_FILE} against schema: ${XMLSCHEMA_API_NOTES}"
  exit "${ERROR_DATA_VALIDATION}"
 fi

 # Validate dates in XML file
 __logi "Validating dates in XML file..."
 if ! __validate_xml_dates "${API_NOTES_FILE}"; then
  __loge "ERROR: XML date validation failed: ${API_NOTES_FILE}"
  __create_failed_marker "${ERROR_DATA_VALIDATION}" \
   "XML date validation failed - dates are not in expected format or invalid" \
   "Check dates in file: ${API_NOTES_FILE}. May indicate API data corruption or format change."
  exit "${ERROR_DATA_VALIDATION}"
 fi

 # Validate coordinates in XML file
 __logi "Validating coordinates in XML file..."
 if ! __validate_xml_coordinates "${API_NOTES_FILE}"; then
  __loge "ERROR: XML coordinate validation failed: ${API_NOTES_FILE}"
  __create_failed_marker "${ERROR_DATA_VALIDATION}" \
   "XML coordinate validation failed - coordinates are outside valid ranges" \
   "Check coordinates in file: ${API_NOTES_FILE}. May indicate API data corruption."
  exit "${ERROR_DATA_VALIDATION}"
 fi

 __logi "All API notes XML validations passed successfully"
 __log_finish
}

# Processes XML files with AWK extraction.
# The CSV file structure for notes is:
# 3451247,29.6141093,-98.4844977,"2022-11-22 02:13:03 UTC",,"open"
# 3451210,39.7353700,-104.9626400,"2022-11-22 01:30:39 UTC","2022-11-22 02:09:32 UTC","close"
#
# The CSV file structure for comments is:
# 3450803,'opened','2022-11-21 17:13:10 UTC',17750622,'Juanmiguelrizogonzalez'
# 3450803,'closed','2022-11-22 02:06:53 UTC',15422751,'GHOSTsama2503'
# 3450803,'reopened','2022-11-22 02:06:58 UTC',15422751,'GHOSTsama2503'
# 3450803,'commented','2022-11-22 02:07:24 UTC',15422751,'GHOSTsama2503'
#
# The CSV file structure for text comment is:
# 3450803,'Iglesia pentecostal Monte de Sion aquí es donde está realmente'
# 3450803,'Existe otra iglesia sin nombre cercana a la posición de la nota, ¿es posible que se trate de un error, o hay una al lado de la otra?'
# 3451247,'If you are in the area, could you please survey a more exact location for Nothing Bundt Cakes and move the node to that location? Thanks!'

# Checks available memory and determines if parallel processing is safe.
# Returns 0 if parallel processing is safe, 1 if sequential should be used.
function __checkMemoryForProcessing {
 __log_start

 local MINIMUM_MEMORY_MB=1000 # Minimum 1GB available for parallel processing
 local AVAILABLE_RAM_MB

 # Check if free command is available
 if ! command -v free > /dev/null 2>&1; then
  __logw "Memory check unavailable (free command not found), assuming sufficient memory"
  __log_finish
  return 0 # Assume safe for parallel
 fi

 # Get available memory in MB
 AVAILABLE_RAM_MB=$(free -m | grep Mem | awk '{print $7}' 2> /dev/null || echo "0")

 # Validate we got a valid number
 if [[ ! "${AVAILABLE_RAM_MB}" =~ ^[0-9]+$ ]]; then
  __logw "Could not read available memory, assuming sufficient"
  __log_finish
  return 0
 fi

 __logd "Available memory: ${AVAILABLE_RAM_MB}MB (minimum required: ${MINIMUM_MEMORY_MB}MB)"

 if [[ "${AVAILABLE_RAM_MB}" -lt "${MINIMUM_MEMORY_MB}" ]]; then
  __logw "Low memory detected (${AVAILABLE_RAM_MB}MB < ${MINIMUM_MEMORY_MB}MB), recommending sequential processing"
  __log_finish
  return 1
 fi

 __logd "Sufficient memory available for parallel processing"
 __log_finish
 return 0
}

# Checks if the quantity of notes requires synchronization with Planet
function __processXMLorPlanet {
 __log_start

 if [[ "${TOTAL_NOTES}" -ge "${MAX_NOTES}" ]]; then
  __logw "Starting full synchronization from Planet."
  __logi "This could take several minutes."
  "${NOTES_SYNC_SCRIPT}"
  __logw "Finished full synchronization from Planet."
 else
  # Check if there are notes to process
  if [[ "${TOTAL_NOTES}" -gt 0 ]]; then
   # Check if we have enough notes to justify parallel processing
   if [[ "${TOTAL_NOTES}" -ge "${MIN_NOTES_FOR_PARALLEL}" ]]; then
    __logi "Processing ${TOTAL_NOTES} notes (threshold: ${MIN_NOTES_FOR_PARALLEL})"

    # Check available memory before deciding on parallel processing
    if __checkMemoryForProcessing; then
     __logi "Memory check passed, using parallel processing"
     __splitXmlForParallelAPI "${API_NOTES_FILE}"

     # Process XML parts in parallel using GNU parallel
     mapfile -t PART_FILES < <(find "${TMP_DIR}" -name "api_part_*.xml" -type f | sort || true)

     if command -v parallel > /dev/null 2>&1; then
      __logi "Using GNU parallel for API processing (${MAX_THREADS} jobs)"
      export -f __processApiXmlPart

      if ! printf '%s\n' "${PART_FILES[@]}" \
       | parallel --will-cite --jobs "${MAX_THREADS}" --halt now,fail=1 \
        "__processApiXmlPart {}"; then
       __loge "ERROR: Parallel processing failed"
       return 1
      fi
     else
      __logi "GNU parallel not found, processing sequentially"
      for PART_FILE in "${PART_FILES[@]}"; do
       __processApiXmlPart "${PART_FILE}"
      done
     fi
    else
     __logi "Low memory detected, using sequential processing for safety"
     __processApiXmlSequential "${API_NOTES_FILE}"
    fi
   else
    __logi "Processing ${TOTAL_NOTES} notes sequentially (below threshold: ${MIN_NOTES_FOR_PARALLEL})"
    __processApiXmlSequential "${API_NOTES_FILE}"
   fi
  else
   __logi "No notes found in XML file, skipping processing."
  fi
 fi

 __log_finish
}

# Processes API XML file sequentially for small datasets
# Parameters:
#   $1: XML file path
function __processApiXmlSequential {
 __log_start
 __logi "=== PROCESSING API XML SEQUENTIALLY ==="

 local XML_FILE="${1}"
 local OUTPUT_NOTES_FILE="${TMP_DIR}/output-notes-sequential.csv"
 local OUTPUT_COMMENTS_FILE="${TMP_DIR}/output-comments-sequential.csv"
 local OUTPUT_TEXT_FILE="${TMP_DIR}/output-text-sequential.csv"

 # Process notes with AWK (fast and dependency-free)
 __logd "Processing notes with AWK: ${XML_FILE} -> ${OUTPUT_NOTES_FILE}"
 awk -f "${SCRIPT_BASE_DIRECTORY}/awk/extract_notes.awk" "${XML_FILE}" > "${OUTPUT_NOTES_FILE}"
 if [[ ! -f "${OUTPUT_NOTES_FILE}" ]]; then
  __loge "Notes CSV file was not created: ${OUTPUT_NOTES_FILE}"
  __log_finish
  return 1
 fi

 # Process comments with AWK (fast and dependency-free)
 __logd "Processing comments with AWK: ${XML_FILE} -> ${OUTPUT_COMMENTS_FILE}"
 awk -f "${SCRIPT_BASE_DIRECTORY}/awk/extract_comments.awk" "${XML_FILE}" > "${OUTPUT_COMMENTS_FILE}"
 if [[ ! -f "${OUTPUT_COMMENTS_FILE}" ]]; then
  __loge "Comments CSV file was not created: ${OUTPUT_COMMENTS_FILE}"
  __log_finish
  return 1
 fi

 # Process text comments with AWK (fast and dependency-free)
 __logd "Processing text comments with AWK: ${XML_FILE} -> ${OUTPUT_TEXT_FILE}"
 awk -f "${SCRIPT_BASE_DIRECTORY}/awk/extract_comment_texts.awk" "${XML_FILE}" > "${OUTPUT_TEXT_FILE}"
 if [[ ! -f "${OUTPUT_TEXT_FILE}" ]]; then
  __logw "Text comments CSV file was not created, generating empty file to continue: ${OUTPUT_TEXT_FILE}"
  : > "${OUTPUT_TEXT_FILE}"
 fi

 # Debug: Show generated CSV files and their sizes
 __logd "Generated CSV files:"
 __logd "  Notes: ${OUTPUT_NOTES_FILE} ($(wc -l < "${OUTPUT_NOTES_FILE}" || echo 0) lines)" || true
 __logd "  Comments: ${OUTPUT_COMMENTS_FILE} ($(wc -l < "${OUTPUT_COMMENTS_FILE}" || echo 0) lines)" || true
 __logd "  Text: ${OUTPUT_TEXT_FILE} ($(wc -l < "${OUTPUT_TEXT_FILE}" || echo 0) lines)" || true

 # Validate CSV files structure and content before loading
 __logd "Validating CSV files structure and enum compatibility..."

 # Validate notes
 if ! __validate_csv_structure "${OUTPUT_NOTES_FILE}" "notes"; then
  __loge "ERROR: Notes CSV structure validation failed"
  __log_finish
  return 1
 fi

 if ! __validate_csv_for_enum_compatibility "${OUTPUT_NOTES_FILE}" "notes"; then
  __loge "ERROR: Notes CSV enum validation failed"
  __log_finish
  return 1
 fi

 # Validate comments
 if ! __validate_csv_structure "${OUTPUT_COMMENTS_FILE}" "comments"; then
  __loge "ERROR: Comments CSV structure validation failed"
  __log_finish
  return 1
 fi

 if ! __validate_csv_for_enum_compatibility "${OUTPUT_COMMENTS_FILE}" "comments"; then
  __loge "ERROR: Comments CSV enum validation failed"
  __log_finish
  return 1
 fi

 # Validate text
 if ! __validate_csv_structure "${OUTPUT_TEXT_FILE}" "text"; then
  __loge "ERROR: Text CSV structure validation failed"
  __log_finish
  return 1
 fi

 __logi "✓ All CSV validations passed for sequential processing"

 __logi "=== LOADING SEQUENTIAL DATA INTO DATABASE ==="
 __logd "Database: ${DBNAME}"

 # Load into database with single thread (no partitioning)
 export OUTPUT_NOTES_FILE
 export OUTPUT_COMMENTS_FILE
 export OUTPUT_TEXT_FILE
 export PART_ID="1"
 export MAX_THREADS="1"
 # shellcheck disable=SC2016
 psql -d "${DBNAME}" -v ON_ERROR_STOP=1 \
  -c "SET app.part_id = '1'; SET app.max_threads = '1';" \
  -c "$(envsubst '$OUTPUT_NOTES_FILE,$OUTPUT_COMMENTS_FILE,$OUTPUT_TEXT_FILE,$PART_ID' \
   < "${POSTGRES_31_LOAD_API_NOTES}" || true)"

 __logi "=== SEQUENTIAL API XML PROCESSING COMPLETED SUCCESSFULLY ==="
 __log_finish
}

# Inserts new notes and comments into the database with parallel processing.
function __insertNewNotesAndComments {
 __log_start

 # Get the number of notes to process
 local NOTES_COUNT
 local TEMP_COUNT_FILE
 TEMP_COUNT_FILE=$(mktemp)

 if ! __retry_database_operation "SELECT COUNT(1) FROM notes_api" "${TEMP_COUNT_FILE}" 3 2; then
  __loge "Failed to count notes after retries"
  rm -f "${TEMP_COUNT_FILE}"
  return 1
 fi

 NOTES_COUNT=$(cat "${TEMP_COUNT_FILE}")
 rm -f "${TEMP_COUNT_FILE}"

 if [[ "${NOTES_COUNT}" -gt 1000 ]]; then
  # Split the insertion into chunks
  local PARTS="${MAX_THREADS}"

  for PART in $(seq 1 "${PARTS}"); do
   (
    __logi "Processing insertion part ${PART}"

    # Generate unique process ID with timestamp to avoid conflicts
    PROCESS_ID="${$}_$(date +%s)_${RANDOM}_${PART}"

    # Set lock with retry logic and better error handling
    local LOCK_RETRY_COUNT=0
    local LOCK_MAX_RETRIES=3
    local LOCK_RETRY_DELAY=2

    while [[ ${LOCK_RETRY_COUNT} -lt ${LOCK_MAX_RETRIES} ]]; do
     if echo "CALL put_lock('${PROCESS_ID}'::VARCHAR)" | psql -d "${DBNAME}" -v ON_ERROR_STOP=1; then
      __logd "Lock acquired successfully for part ${PART}: ${PROCESS_ID}"
      break
     else
      LOCK_RETRY_COUNT=$((LOCK_RETRY_COUNT + 1))
      __logw "Lock acquisition failed for part ${PART}, attempt ${LOCK_RETRY_COUNT}/${LOCK_MAX_RETRIES}"

      if [[ ${LOCK_RETRY_COUNT} -lt ${LOCK_MAX_RETRIES} ]]; then
       sleep "${LOCK_RETRY_DELAY}"
      fi
     fi
    done

    if [[ ${LOCK_RETRY_COUNT} -eq ${LOCK_MAX_RETRIES} ]]; then
     __loge "Failed to acquire lock for part ${PART} after ${LOCK_MAX_RETRIES} attempts"
     # Force error to trigger trap
     false
    fi

    export PROCESS_ID
    if ! psql -d "${DBNAME}" -v ON_ERROR_STOP=1 \
     -c "$(envsubst "\$PROCESS_ID" < "${POSTGRES_32_INSERT_NEW_NOTES_AND_COMMENTS}" || true)"; then
     __loge "Failed to process insertion part ${PART}"
     # Remove lock even on failure
     echo "CALL remove_lock('${PROCESS_ID}'::VARCHAR)" | psql -d "${DBNAME}" -v ON_ERROR_STOP=1 || true
     __handle_error_with_cleanup "${ERROR_GENERAL}" "Database insertion failed for part ${PART}" \
      "echo 'CALL remove_lock(\"${PROCESS_ID}\"::VARCHAR)' | psql -d \"${DBNAME}\" -v ON_ERROR_STOP=1 || true"
    fi

    # Remove lock on success
    if ! echo "CALL remove_lock('${PROCESS_ID}'::VARCHAR)" | psql -d "${DBNAME}" -v ON_ERROR_STOP=1; then
     __loge "Failed to remove lock for part ${PART}"
     __handle_error_with_cleanup "${ERROR_GENERAL}" "Failed to remove lock for part ${PART}"
    fi

    __logi "Completed insertion part ${PART}"
   ) &
  done

  # Wait for all insertion jobs to complete
  wait

  # Check if any background jobs failed
  if ! wait; then
   __loge "One or more insertion parts failed"
   __handle_error_with_cleanup "${ERROR_GENERAL}" "One or more insertion parts failed"
  fi

 else
  # For small datasets, use single connection
  # Generate unique process ID with timestamp to avoid conflicts
  PROCESS_ID="${$}_$(date +%s)_${RANDOM}"

  # Set lock with retry logic and better error handling
  local LOCK_RETRY_COUNT=0
  local LOCK_MAX_RETRIES=3
  local LOCK_RETRY_DELAY=2

  while [[ ${LOCK_RETRY_COUNT} -lt ${LOCK_MAX_RETRIES} ]]; do
   if echo "CALL put_lock('${PROCESS_ID}'::VARCHAR)" | psql -d "${DBNAME}" -v ON_ERROR_STOP=1; then
    __logd "Lock acquired successfully: ${PROCESS_ID}"
    break
   else
    LOCK_RETRY_COUNT=$((LOCK_RETRY_COUNT + 1))
    __logw "Lock acquisition failed, attempt ${LOCK_RETRY_COUNT}/${LOCK_MAX_RETRIES}"

    if [[ ${LOCK_RETRY_COUNT} -lt ${LOCK_MAX_RETRIES} ]]; then
     sleep "${LOCK_RETRY_DELAY}"
    fi
   fi
  done

  if [[ ${LOCK_RETRY_COUNT} -eq ${LOCK_MAX_RETRIES} ]]; then
   __loge "Failed to acquire lock after ${LOCK_MAX_RETRIES} attempts"
   # Force error to trigger trap
   false
  fi

  export PROCESS_ID
  if ! psql -d "${DBNAME}" -v ON_ERROR_STOP=1 \
   -c "$(envsubst "\$PROCESS_ID" < "${POSTGRES_32_INSERT_NEW_NOTES_AND_COMMENTS}" || true)"; then
   __loge "Failed to process insertion"
   # Remove lock even on failure
   echo "CALL remove_lock('${PROCESS_ID}'::VARCHAR)" | psql -d "${DBNAME}" -v ON_ERROR_STOP=1 || true
   __handle_error_with_cleanup "${ERROR_GENERAL}" "Database insertion failed" \
    "echo 'CALL remove_lock(\"${PROCESS_ID}\"::VARCHAR)' | psql -d \"${DBNAME}\" -v ON_ERROR_STOP=1 || true"
  fi

  # Remove lock on success
  if ! echo "CALL remove_lock('${PROCESS_ID}'::VARCHAR)" | psql -d "${DBNAME}" -v ON_ERROR_STOP=1; then
   __loge "Failed to remove lock for single process"
   __handle_error_with_cleanup "${ERROR_GENERAL}" "Failed to remove lock for single process"
  fi
 fi

 __log_finish
}

# Inserts the new text comments.
function __loadApiTextComments {
 __log_start
 export OUTPUT_TEXT_COMMENTS_FILE
 # shellcheck disable=SC2016
 psql -d "${DBNAME}" -v ON_ERROR_STOP=1 \
  -c "$(envsubst "\$OUTPUT_TEXT_COMMENTS_FILE" \
   < "${POSTGRES_33_INSERT_NEW_TEXT_COMMENTS}" || true)"
 __log_finish
}

# Consolidates data from all partitions into single tables.
function __consolidatePartitions {
 __log_start
 __logi "Consolidating data from all partitions."
 psql -d "${DBNAME}" -v ON_ERROR_STOP=1 -f "${POSTGRES_35_CONSOLIDATE_PARTITIONS}"
 __log_finish
}

# Updates the refreshed value.
function __updateLastValue {
 __log_start
 __logi "Updating last update time."
 psql -d "${DBNAME}" -v ON_ERROR_STOP=1 -f "${POSTGRES_34_UPDATE_LAST_VALUES}"
 __log_finish
}

# Clean files generated during the process.
function __cleanNotesFiles {
 __log_start
 if [[ -n "${CLEAN:-}" ]] && [[ "${CLEAN}" = true ]]; then
  rm "${API_NOTES_FILE}" "${OUTPUT_NOTES_FILE}" \
   "${OUTPUT_NOTE_COMMENTS_FILE}" "${OUTPUT_TEXT_COMMENTS_FILE}"
 fi
 __log_finish
}

# Function to check and log gaps from database
function __check_and_log_gaps() {
 __log_start

 # Query database for recent gaps
 local GAP_QUERY="
   SELECT 
     gap_timestamp,
     gap_type,
     gap_count,
     total_count,
     gap_percentage,
     error_details
   FROM data_gaps
   WHERE processed = FALSE
     AND gap_timestamp > NOW() - INTERVAL '1 day'
   ORDER BY gap_timestamp DESC
   LIMIT 10
 "

 # Log gaps to file
 local GAP_FILE="/tmp/processAPINotes_gaps.log"
 psql -d "${DBNAME}" -c "${GAP_QUERY}" >> "${GAP_FILE}" 2> /dev/null || true

 __logd "Checked and logged gaps from database"
 __log_finish
}

# Function that activates the error trap.
function __trapOn() {
 __log_start
 trap '{ 
  local ERROR_LINE="${LINENO}"
  local ERROR_COMMAND="${BASH_COMMAND}"
  local ERROR_EXIT_CODE="$?"
  
  # Only report actual errors, not successful returns
  if [[ "${ERROR_EXIT_CODE}" -ne 0 ]]; then
   # Get the main script name (the one that was executed, not the library)
   local MAIN_SCRIPT_NAME
   MAIN_SCRIPT_NAME=$(basename "${0}" .sh)
   
   printf "%s ERROR: The script %s did not finish correctly. Temporary directory: ${TMP_DIR:-} - Line number: %d.\n" "$(date +%Y%m%d_%H:%M:%S)" "${MAIN_SCRIPT_NAME}" "${ERROR_LINE}";
   printf "ERROR: Failed command: %s (exit code: %d)\n" "${ERROR_COMMAND}" "${ERROR_EXIT_CODE}";
   if [[ "${GENERATE_FAILED_FILE}" = true ]]; then
    {
     echo "Error occurred at $(date +%Y%m%d_%H:%M:%S)"
     echo "Script: ${MAIN_SCRIPT_NAME}"
     echo "Line number: ${ERROR_LINE}"
     echo "Failed command: ${ERROR_COMMAND}"
     echo "Exit code: ${ERROR_EXIT_CODE}"
     echo "Temporary directory: ${TMP_DIR:-unknown}"
     echo "Process ID: $$"
    } > "${FAILED_EXECUTION_FILE}"
   fi;
   exit "${ERROR_EXIT_CODE}";
  fi;
 }' ERR
 trap '{ 
  # Get the main script name (the one that was executed, not the library)
  local MAIN_SCRIPT_NAME
  MAIN_SCRIPT_NAME=$(basename "${0}" .sh)
  
  printf "%s WARN: The script %s was terminated. Temporary directory: ${TMP_DIR:-}\n" "$(date +%Y%m%d_%H:%M:%S)" "${MAIN_SCRIPT_NAME}";
  if [[ "${GENERATE_FAILED_FILE}" = true ]]; then
   {
    echo "Script terminated at $(date +%Y%m%d_%H:%M:%S)"
    echo "Script: ${MAIN_SCRIPT_NAME}" 
    echo "Temporary directory: ${TMP_DIR:-unknown}"
    echo "Process ID: $$"
    echo "Signal: SIGTERM/SIGINT"
   } > "${FAILED_EXECUTION_FILE}"
  fi;
  exit ${ERROR_GENERAL};
 }' SIGINT SIGTERM
 __log_finish
}

######
# MAIN

function main() {
 __log_start
 __logi "Preparing environment."
 __logd "Output saved at: ${TMP_DIR}."
 __logi "Process ID: ${$}"
 __logi "Processing: '${PROCESS_TYPE}'."

 if [[ "${PROCESS_TYPE}" == "-h" ]] || [[ "${PROCESS_TYPE}" == "--help" ]]; then
  __show_help
 fi
 if [[ -f "${FAILED_EXECUTION_FILE}" ]]; then
  echo "Previous execution failed. Please verify the data and then remove the"
  echo "next file:"
  echo "   ${FAILED_EXECUTION_FILE}"
  exit "${ERROR_PREVIOUS_EXECUTION_FAILED}"
 fi
 __checkPrereqs
 __logw "Process started."

 # Sets the trap in case of any signal.
 __trapOn
 exec 8> "${LOCK}"
 __logw "Validating single execution."
 ONLY_EXECUTION="no"
 flock -n 8
 ONLY_EXECUTION="yes"

 # Write lock file content with useful debugging information
 cat > "${LOCK}" << EOF
PID: $$
Process: ${BASENAME}
Started: $(date '+%Y-%m-%d %H:%M:%S')
Temporary directory: ${TMP_DIR}
Process type: ${PROCESS_TYPE}
Main script: ${0}
EOF
 __logd "Lock file content written to: ${LOCK}"

 __dropApiTables
 set +E
 set +e
 # Temporarily disable ERR trap to avoid exiting when __checkBaseTables returns non-zero
 trap '' ERR
 __checkNoProcessPlanet
 export RET_FUNC=0
 __logd "Before calling __checkBaseTables, RET_FUNC=${RET_FUNC}"
<<<<<<< HEAD
 __checkBaseTables || CHECK_BASE_TABLES_EXIT_CODE=$?
 # The || catches the exit code even if command fails
 __logi "After calling __checkBaseTables, RET_FUNC=${RET_FUNC}"
 __logd "__checkBaseTables exit code: ${CHECK_BASE_TABLES_EXIT_CODE}"
 # Re-enable ERR trap (restore the one from __trapOn)
 trap '{ 
  local ERROR_LINE="${LINENO}"
  local ERROR_COMMAND="${BASH_COMMAND}"
  local ERROR_EXIT_CODE="$?"
  if [[ "${ERROR_EXIT_CODE}" -ne 0 ]]; then
   local MAIN_SCRIPT_NAME
   MAIN_SCRIPT_NAME=$(basename "${0}" .sh)
   printf "%s ERROR: The script %s did not finish correctly. Temporary directory: ${TMP_DIR:-} - Line number: %d.\n" "$(date +%Y%m%d_%H:%M:%S)" "${MAIN_SCRIPT_NAME}" "${ERROR_LINE}";
   printf "ERROR: Failed command: %s (exit code: %d)\n" "${ERROR_COMMAND}" "${ERROR_EXIT_CODE}";
   if [[ "${GENERATE_FAILED_FILE}" = true ]]; then
    { echo "Error occurred at $(date +%Y%m%d_%H:%M:%S)"; echo "Script: ${MAIN_SCRIPT_NAME}"; echo "Line number: ${ERROR_LINE}"; echo "Failed command: ${ERROR_COMMAND}"; echo "Exit code: ${ERROR_EXIT_CODE}"; echo "Temporary directory: ${TMP_DIR:-unknown}"; echo "Process ID: $$"; } > "${FAILED_EXECUTION_FILE}"; fi;
   exit "${ERROR_EXIT_CODE}";
  fi; }' ERR
 set -E
 
=======
 __checkBaseTables || true
 local CHECK_BASE_TABLES_EXIT_CODE=$?
 # Re-enable ERR trap
 set -E
 set +e
 # Don't re-enable set -e here, do it later before operations that need it
 __logi "After calling __checkBaseTables, RET_FUNC=${RET_FUNC}"
 __logd "__checkBaseTables exit code: ${CHECK_BASE_TABLES_EXIT_CODE}"

>>>>>>> b3e670a7
 # Double-check RET_FUNC is set correctly
 if [[ -z "${RET_FUNC:-}" ]]; then
  __loge "CRITICAL: RET_FUNC is empty after __checkBaseTables!"
  __loge "This should never happen. Forcing safe exit (RET_FUNC=2)"
  export RET_FUNC=2
 fi

 __logi "Final RET_FUNC value before case statement: ${RET_FUNC}"

 case "${RET_FUNC}" in
 1)
  # Tables are missing - safe to run --base
  __logw "Base tables missing (RET_FUNC=1). Creating base structure and geographic data."
  __logi "This will take approximately 1-2 hours for complete setup."
  ;;
 2)
  # Connection or other error - DO NOT run --base
  __loge "ERROR: Cannot verify base tables due to database/system error (RET_FUNC=2)"
  __loge "This is NOT a 'tables missing' situation - manual investigation required"
  __loge "Do NOT executing --base (would delete all data)"
  __create_failed_marker "${ERROR_EXECUTING_PLANET_DUMP}" \
   "Cannot verify base tables due to database/system error" \
   "Check database connectivity and permissions. Check logs for details. Script exited to prevent data loss."
  exit "${ERROR_EXECUTING_PLANET_DUMP}"
  ;;
 0)
  # Tables exist - continue normally
  __logd "Base tables verified (RET_FUNC=0) - continuing with normal processing"
  ;;
 *)
  # Unknown error code
  __loge "ERROR: Unknown return code from __checkBaseTables: ${RET_FUNC}"
  __loge "Do NOT executing --base (would delete all data)"
  __create_failed_marker "${ERROR_EXECUTING_PLANET_DUMP}" \
   "Unknown error checking base tables (code: ${RET_FUNC})" \
   "Check logs for details. Script exited to prevent data loss."
  exit "${ERROR_EXECUTING_PLANET_DUMP}"
  ;;
 esac

 if [[ "${RET_FUNC}" -eq 1 ]]; then
  # Only execute --base if tables are actually missing (RET_FUNC=1)

  # Close lock file descriptor to prevent inheritance by child processes
  __logd "Releasing lock before spawning child processes"
  exec 8>&-

  # Step 1: Create base structure and load historical data
  __logi "Step 1/2: Creating base database structure and loading historical data..."
  if ! "${NOTES_SYNC_SCRIPT}" --base; then
   __loge "ERROR: Failed to create base structure. Stopping process."
   __create_failed_marker "${ERROR_EXECUTING_PLANET_DUMP}" \
    "Failed to create base database structure and load historical data (Step 1/2)" \
    "Check database permissions and disk space. Verify processPlanetNotes.sh can run with --base flag. Script: ${NOTES_SYNC_SCRIPT}"
   exit "${ERROR_EXECUTING_PLANET_DUMP}"
  fi
  __logw "Base structure created successfully."

  # Step 2: Verify geographic data was loaded by processPlanetNotes.sh
  __logi "Step 2/2: Verifying geographic data (countries and maritimes)..."
  # Note: processPlanetNotes.sh --base already calls updateCountries.sh via __processGeographicData()
  # We just need to verify it completed successfully
  local COUNTRIES_COUNT
  COUNTRIES_COUNT=$(psql -d "${DBNAME}" -Atq -c "SELECT COUNT(*) FROM countries;" 2> /dev/null || echo "0")

  if [[ "${COUNTRIES_COUNT}" -eq 0 ]]; then
   __logw "No geographic data found after processPlanetNotes.sh --base"
   __logw "processPlanetNotes.sh should have loaded countries automatically via __processGeographicData()"

   # Check if updateCountries.sh is still running (may have been started by processPlanetNotes.sh)
   local UPDATE_COUNTRIES_LOCK="/tmp/updateCountries.lock"
   if [[ -f "${UPDATE_COUNTRIES_LOCK}" ]]; then
    local LOCK_PID
    LOCK_PID=$(grep "^PID:" "${UPDATE_COUNTRIES_LOCK}" 2> /dev/null | awk '{print $2}' || echo "")
    if [[ -n "${LOCK_PID}" ]] && ps -p "${LOCK_PID}" > /dev/null 2>&1; then
     __loge "updateCountries.sh is still running (PID: ${LOCK_PID}). Cannot proceed with base setup."
     __loge "This script runs every 15 minutes and will retry automatically."
     __loge "Current execution will exit. Next execution will check again."
     exit "${ERROR_EXECUTING_PLANET_DUMP}"
    else
     __logw "Stale lock file found. Removing it."
     rm -f "${UPDATE_COUNTRIES_LOCK}"
    fi
   fi

   # Final check
   COUNTRIES_COUNT=$(psql -d "${DBNAME}" -Atq -c "SELECT COUNT(*) FROM countries;" 2> /dev/null || echo "0")
   if [[ "${COUNTRIES_COUNT}" -eq 0 ]]; then
    __loge "ERROR: Geographic data not loaded after processPlanetNotes.sh --base"
    __loge "processPlanetNotes.sh should have loaded countries automatically via __processGeographicData()"
    __loge "Check processPlanetNotes.sh logs for errors in updateCountries.sh execution"
    __create_failed_marker "${ERROR_EXECUTING_PLANET_DUMP}" \
     "Geographic data not loaded after processPlanetNotes.sh --base (Step 2/2)" \
     "Check processPlanetNotes.sh logs. It should have called updateCountries.sh automatically via __processGeographicData(). If needed, run manually: ${SCRIPT_BASE_DIRECTORY}/bin/process/updateCountries.sh --base"
    exit "${ERROR_EXECUTING_PLANET_DUMP}"
   fi
  else
   __logi "Geographic data verified (${COUNTRIES_COUNT} countries/maritimes found)"
  fi

  # Note: processPlanetNotes.sh --base already downloaded and processed all historical data
  # No need to run it again without arguments
  __logw "Complete setup finished successfully."
  __logi "System is now ready for regular API processing."
  __logi "Historical data was loaded by processPlanetNotes.sh --base in Step 1"

  # Re-acquire lock after child processes complete
  __logd "Re-acquiring lock after child processes"
  exec 8> "${LOCK}"
  flock -n 8

  # Write lock file content with useful debugging information
  cat > "${LOCK}" << EOF
PID: $$
Process: ${BASENAME}
Started: $(date '+%Y-%m-%d %H:%M:%S')
Temporary directory: ${TMP_DIR}
Process type: ${PROCESS_TYPE}
Main script: ${0}
Status: Setup completed, continuing with API processing
EOF
  __logd "Lock re-acquired and content updated"
 fi # End of if [[ "${RET_FUNC}" -eq 1 ]]

 # If RET_FUNC == 0, base tables exist - validate historical data
 if [[ "${RET_FUNC}" -eq 0 ]]; then
  __logi "Base tables found. Validating historical data..."
  __checkHistoricalData
  if [[ "${RET_FUNC}" -ne 0 ]]; then
   __create_failed_marker "${ERROR_EXECUTING_PLANET_DUMP}" \
    "Historical data validation failed - base tables exist but contain no historical data" \
    "Run processPlanetNotes.sh to load historical data: ${SCRIPT_BASE_DIRECTORY}/bin/process/processPlanetNotes.sh"
   exit "${ERROR_EXECUTING_PLANET_DUMP}"
  fi
  __logi "Historical data validation passed. ProcessAPI can continue safely."

  # Check for data gaps after validating base tables and data
  if ! __recover_from_gaps; then
   __loge "Gap recovery check failed, aborting processing"
   __handle_error_with_cleanup "${ERROR_GENERAL}" "Gap recovery failed" \
    "echo 'Gap recovery failed - manual intervention may be required'"
  fi
 fi

 set -e
 set -E
 __createApiTables
 __createPartitions
 __createPropertiesTable
 __createProcedures
 set +E
 __getNewNotesFromApi
 set -E

 # Verify that the API notes file was downloaded successfully
 if [[ ! -f "${API_NOTES_FILE}" ]]; then
  __loge "ERROR: API notes file was not downloaded: ${API_NOTES_FILE}"
  __create_failed_marker "${ERROR_INTERNET_ISSUE}" \
   "API notes file was not downloaded" \
   "This may be temporary. Check network connectivity and OSM API status. If temporary, delete this file and retry: ${FAILED_EXECUTION_FILE}. Expected file: ${API_NOTES_FILE}"
  exit "${ERROR_INTERNET_ISSUE}"
 fi

 # Check if the file has content (not empty)
 if [[ ! -s "${API_NOTES_FILE}" ]]; then
  __loge "ERROR: API notes file is empty: ${API_NOTES_FILE}"
  __create_failed_marker "${ERROR_INTERNET_ISSUE}" \
   "API notes file is empty - no data received from OSM API" \
   "This may indicate API issues or no new notes. Check OSM API status. If temporary, delete this file and retry: ${FAILED_EXECUTION_FILE}. File: ${API_NOTES_FILE}"
  exit "${ERROR_INTERNET_ISSUE}"
 fi

 __logi "API notes file downloaded successfully: ${API_NOTES_FILE}"

 declare -i RESULT
 RESULT=$(wc -l < "${API_NOTES_FILE}")
 if [[ "${RESULT}" -ne 0 ]]; then
  # Validate XML only if validation is enabled
  if [[ "${SKIP_XML_VALIDATION}" != "true" ]]; then
   __validateApiNotesXMLFileComplete
  else
   __logw "WARNING: XML validation SKIPPED (SKIP_XML_VALIDATION=true)"
  fi
  __countXmlNotesAPI "${API_NOTES_FILE}"
  __processXMLorPlanet
  __consolidatePartitions
  __insertNewNotesAndComments
  __loadApiTextComments
  __updateLastValue
 fi
 __check_and_log_gaps
 __cleanNotesFiles

 rm -f "${LOCK}"
 __logw "Process finished."
 __log_finish
}
# Return value for several functions.
declare -i RET

# Allows to other users read the directory.
chmod go+x "${TMP_DIR}"

# If running from cron (no TTY), set log file BEFORE starting logger
# to prevent DEBUG messages from going to stderr
# bash_logger.sh will read LOG_FILE during initialization
if [[ ! -t 1 ]]; then
 export LOG_FILE="${LOG_FILENAME}"
fi

__start_logger

if [[ ! -t 1 ]]; then
 main >> "${LOG_FILENAME}" 2>&1
 if [[ -n "${CLEAN:-}" ]] && [[ "${CLEAN}" = true ]]; then
  mv "${LOG_FILENAME}" "/tmp/${BASENAME}_$(date +%Y-%m-%d_%H-%M-%S || true).log"
  rmdir "${TMP_DIR}"
 fi
else
 main
fi<|MERGE_RESOLUTION|>--- conflicted
+++ resolved
@@ -1102,13 +1102,13 @@
  __checkNoProcessPlanet
  export RET_FUNC=0
  __logd "Before calling __checkBaseTables, RET_FUNC=${RET_FUNC}"
-<<<<<<< HEAD
- __checkBaseTables || CHECK_BASE_TABLES_EXIT_CODE=$?
- # The || catches the exit code even if command fails
- __logi "After calling __checkBaseTables, RET_FUNC=${RET_FUNC}"
- __logd "__checkBaseTables exit code: ${CHECK_BASE_TABLES_EXIT_CODE}"
+ __checkBaseTables || true
+ local CHECK_BASE_TABLES_EXIT_CODE=$?
  # Re-enable ERR trap (restore the one from __trapOn)
- trap '{ 
+ set -E
+ set +e
+ # Don't re-enable set -e here, do it later before operations that need it
+ trap '{
   local ERROR_LINE="${LINENO}"
   local ERROR_COMMAND="${BASH_COMMAND}"
   local ERROR_EXIT_CODE="$?"
@@ -1121,19 +1121,8 @@
     { echo "Error occurred at $(date +%Y%m%d_%H:%M:%S)"; echo "Script: ${MAIN_SCRIPT_NAME}"; echo "Line number: ${ERROR_LINE}"; echo "Failed command: ${ERROR_COMMAND}"; echo "Exit code: ${ERROR_EXIT_CODE}"; echo "Temporary directory: ${TMP_DIR:-unknown}"; echo "Process ID: $$"; } > "${FAILED_EXECUTION_FILE}"; fi;
    exit "${ERROR_EXIT_CODE}";
   fi; }' ERR
- set -E
- 
-=======
- __checkBaseTables || true
- local CHECK_BASE_TABLES_EXIT_CODE=$?
- # Re-enable ERR trap
- set -E
- set +e
- # Don't re-enable set -e here, do it later before operations that need it
  __logi "After calling __checkBaseTables, RET_FUNC=${RET_FUNC}"
  __logd "__checkBaseTables exit code: ${CHECK_BASE_TABLES_EXIT_CODE}"
-
->>>>>>> b3e670a7
  # Double-check RET_FUNC is set correctly
  if [[ -z "${RET_FUNC:-}" ]]; then
   __loge "CRITICAL: RET_FUNC is empty after __checkBaseTables!"
